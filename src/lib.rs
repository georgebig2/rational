/// Contains some helper functions that can be useful.
pub mod extras;

use extras::gcd;
use std::{
    fmt::Display,
    ops::{Add, AddAssign, Div, DivAssign, Mul, MulAssign, Neg, Sub, SubAssign},
};

/// A rational number (a fraction of two integers).
#[derive(Copy, Clone, Debug, Hash)]
pub struct Rational {
    /// The numerator (number above the fraction line).
    numerator: i128,
    /// The denominator (number below the fraction line).
    denominator: i128,
}

impl Rational {
    /// Construct a new Rational.
    ///
    /// ## Panics
    /// * If the resulting denominator is 0.
    pub fn new<N, D>(numerator: N, denominator: D) -> Self
    where
        Rational: From<N>,
        Rational: From<D>,
    {
        Self::new_checked(numerator, denominator).expect("denominator can't be 0")
    }

    /// Construct a new Rational, returning `None` if the denominator is 0.
    pub fn new_checked<N, D>(numerator: N, denominator: D) -> Option<Self>
    where
        Rational: From<N>,
        Rational: From<D>,
    {
        let numerator = Rational::from(numerator);
        let denominator = Rational::from(denominator);

        let mut num = numerator.numerator * denominator.denominator;
        let mut den = numerator.denominator * denominator.numerator;

        if den == 0 {
            return None;
        }

        match (num.is_negative(), den.is_negative()) {
            (true, true) => {
                num = -num;
                den = -den;
            }
            (false, true) => {
                num = -num;
                den = -den;
            }
            _ => (),
        }

        let mut this = Self {
            numerator: num,
            denominator: den,
        };
        this.reduce();
        Some(this)
    }

    /// Get the numerator in this `Rational`.
    pub fn numerator(&self) -> i128 {
        self.numerator
    }

    /// Get the denominator in this `Rational`.
    pub fn denominator(&self) -> i128 {
        self.denominator
    }

    /// Returns the inverse of this `Rational`, or `None` if the denominator of the inverse is 0.
    pub fn inverse_checked(self) -> Option<Self> {
        Self::new_checked(1, self)
    }

    /// Returns the inverse of this `Rational`.
    ///
    /// ## Panics
    /// * If the denominator of the inverse is 0.
    pub fn inverse(self) -> Self {
        Self::new(1, self)
    }

    /// Returns the decimal value of this `Rational`.
    /// Equivalent to `f64::from(self)`.
    pub fn decimal_value(self) -> f64 {
        f64::from(self)
    }

    pub fn checked_add<T>(self, other: T) -> Option<Self>
    where
        Self: From<T>,
    {
        let other = Self::from(other);
        let num_den = self.numerator.checked_mul(other.denominator)?;
        let den_num = self.denominator.checked_mul(other.numerator)?;
        let numerator = num_den.checked_add(den_num)?;

        let denominator = self.denominator.checked_mul(other.denominator)?;

        Some(Self::new::<i128, i128>(numerator, denominator))
    }

    pub fn checked_mul<T>(self, other: T) -> Option<Self>
    where
        Self: From<T>,
    {
        let other = Self::from(other);
        let numerator = self.numerator.checked_mul(other.numerator)?;
        let denominator = self.denominator.checked_mul(other.denominator)?;
        Some(Self::new::<i128, i128>(numerator, denominator))
    }

    pub fn checked_sub<T>(self, other: T) -> Option<Self>
    where
        Self: From<T>,
    {
        let other = Self::from(other);
        self.checked_add::<Rational>(-other)
    }

    pub fn checked_div<T>(self, other: T) -> Option<Self>
    where
        Self: From<T>,
    {
        let other = Self::from(other);
        let numerator = self.numerator.checked_mul(other.denominator)?;
        let denominator = self.denominator.checked_mul(other.numerator)?;
        Some(Self::new::<i128, i128>(numerator, denominator))
    }

    fn reduce(&mut self) {
        let gcd = gcd(self.numerator, self.denominator);
        self.numerator /= gcd;
        self.denominator /= gcd;
    }
}

macro_rules! impl_from {
    ($type:ty) => {
        impl From<$type> for Rational {
            fn from(v: $type) -> Self {
                Rational {
                    numerator: v as i128,
                    denominator: 1 as i128,
                }
            }
        }
    };
}

impl_from!(u8);
impl_from!(u16);
impl_from!(u32);
impl_from!(u64);
impl_from!(i8);
impl_from!(i16);
impl_from!(i32);
impl_from!(i64);
impl_from!(i128);
impl_from!(isize);

impl<T> Div<T> for Rational
where
    Rational: From<T>,
{
    type Output = Self;

    fn div(self, rhs: T) -> Self::Output {
        let rhs = Rational::from(rhs);
        Rational::new::<Rational, Rational>(self, rhs)
    }
}

impl<T> DivAssign<T> for Rational
where
    Rational: From<T>,
{
    fn div_assign(&mut self, rhs: T) {
        let result = *self / rhs;
        *self = result;
    }
}

impl<T> Mul<T> for Rational
where
    Rational: From<T>,
{
    type Output = Self;

    fn mul(self, rhs: T) -> Self::Output {
        let rhs = Rational::from(rhs);
        let num_den_gcd = gcd(self.numerator, rhs.denominator);
        let den_num_gcd = gcd(self.denominator, rhs.numerator);
        let numerator = (self.numerator / num_den_gcd) * (rhs.numerator / den_num_gcd);
        let denominator = (self.denominator / den_num_gcd) * (rhs.denominator / num_den_gcd);

        Rational::new::<i128, i128>(numerator, denominator)
    }
}

impl<T> MulAssign<T> for Rational
where
    Rational: From<T>,
{
    fn mul_assign(&mut self, rhs: T) {
        let result = *self * rhs;
        *self = result;
    }
}

impl<T> Add<T> for Rational
where
    Rational: From<T>,
{
    type Output = Self;

    fn add(self, rhs: T) -> Self::Output {
        let rhs = Rational::from(rhs);
        let denominator = self.denominator * rhs.denominator;

        Rational::new::<i128, i128>(
            self.numerator * rhs.denominator + rhs.numerator * self.denominator,
            denominator,
        )
    }
}

impl<T> AddAssign<T> for Rational
where
    Rational: From<T>,
{
    fn add_assign(&mut self, rhs: T) {
        let result = *self + rhs;
        *self = result;
    }
}

impl<T> Sub<T> for Rational
where
    Rational: From<T>,
{
    type Output = Self;

    fn sub(self, rhs: T) -> Self::Output {
        let rhs = Rational::from(rhs);
        Add::<Rational>::add(self, Neg::neg(rhs))
    }
}

impl<T> SubAssign<T> for Rational
where
    Rational: From<T>,
{
    fn sub_assign(&mut self, rhs: T) {
        let result = *self - rhs;
        *self = result;
    }
}

impl Neg for Rational {
    type Output = Self;

    fn neg(self) -> Self::Output {
        self * -1
    }
}

impl PartialEq for Rational {
    fn eq(&self, rhs: &Rational) -> bool {
        match self.cmp(rhs) {
            std::cmp::Ordering::Equal => true,
            _ => false,
        }
    }
}

impl Eq for Rational {}

impl PartialOrd for Rational {
    fn partial_cmp(&self, other: &Self) -> Option<std::cmp::Ordering> {
        Some(self.cmp(other))
    }
}

impl Ord for Rational {
    fn cmp(&self, other: &Self) -> std::cmp::Ordering {
<<<<<<< HEAD
        let num1 = self.numerator.checked_mul(other.denominator);
        let num2 = self.denominator.checked_mul(other.numerator);
        match (num1, num2) {
            (Some(num1), Some(num2)) => num1.cmp(&num2),
            _ => self
                .decimal_value()
                .partial_cmp(&other.decimal_value())
                .unwrap(),
=======
        match (self.numerator.is_negative(), other.numerator.is_negative()) {
            (true, true) => {
                // both are negative
                let num1 = self.numerator * other.denominator;
                let num2 = self.denominator * other.numerator;
                num1.cmp(&num2)
            }
            (true, false) => std::cmp::Ordering::Less,
            (false, true) => std::cmp::Ordering::Greater,
            (false, false) => {
                // both are positive
                let overflow = self.numerator.wrapping_mul(other.denominator);
                let num1 = self.numerator * other.denominator;
                let num2 = self.denominator * other.numerator;
                num1.cmp(&num2)
            }
>>>>>>> f999d365
        }
    }
}

impl From<Rational> for f64 {
    fn from(rat: Rational) -> f64 {
        (rat.numerator as f64) / (rat.denominator as f64)
    }
}

impl Display for Rational {
    fn fmt(&self, f: &mut std::fmt::Formatter<'_>) -> std::fmt::Result {
        write!(f, "{}/{}", self.numerator, self.denominator)
    }
}

#[cfg(test)]
mod tests {
    use super::*;
    use crate::extras::*;
<<<<<<< HEAD
    use rand;
=======
>>>>>>> f999d365
    use std::collections::HashMap;

    #[test]
    fn addition_test() {
        let left = Rational::new(1, 2);

        assert_eq!(left + Rational::new(3, 1), Rational::new(7, 2));
        assert_eq!(left + 10_u8, Rational::new(21, 2));
        assert_eq!(left + 217_u16, Rational::new(435, 2));

        let mut left = r(1, 2);
        left += 5;
        assert_eq!(left, r(11, 2));
        left += r(1, 2);
        assert_eq!(left, r(6, 1));
    }

    #[test]
    fn subtraction_test() {
        let left = Rational::new(4, 3);
        let right = Rational::new(1, 2);
        assert_eq!(left - right, Rational::new(5, 6))
    }

    #[test]
    fn multiplication_test() {
        let left = Rational::new(5, 9);
        let right = Rational::new(10, 31);
        assert_eq!(left * right, Rational::new(50, 279));

        let left = Rational::new(-5, 10);
        let right = Rational::new(100, 10);
        assert_eq!(left * right, Rational::new(-5, 1));
    }

    #[test]
    fn division_test() {
        let left = Rational::new(5, 9);
        let right = Rational::new(10, 31);
        assert_eq!(left / right, Rational::new(31, 18));
    }

    #[test]
    fn negation_test() {
        let rat = r(5, 9);
        assert_eq!(-rat, r(-5, 9));
    }

    #[test]
    fn equality_test() {
        let left = Rational::new(4, 8);
        let right = Rational::new(16, 32);
        assert_eq!(left, right);
    }

    #[test]
    fn ctor_test() {
        let rat = Rational::new(Rational::new(1, 2), Rational::new(2, 4));
        assert_eq!(rat, Rational::new(1, 1));

        let rat = Rational::new(Rational::new(1, 2), 3);
        assert_eq!(rat, Rational::new(1, 6));

        let invalid = Rational::new_checked(1, 0);
        assert!(invalid.is_none());
    }

    #[test]
    fn inverse_test() {
        let inverse = Rational::new(5, 7).inverse();
        assert_eq!(inverse, Rational::new(7, 5));

        let invalid_inverse = Rational::new(0, 1);
        assert!(invalid_inverse.inverse_checked().is_none());
    }

    #[test]
    fn ordering_test() {
        let left = Rational::new(127, 298);
        let right = Rational::new(10, 11);
        assert!(left < right);
    }

    #[test]
    fn hash_test() {
        let key1 = Rational::new(1, 2);
        let mut map = HashMap::new();

        map.insert(key1, "exists");

        assert_eq!(map.get(&Rational::new(2, 4)).unwrap(), &"exists");
        assert!(map.get(&Rational::new(1, 3)).is_none());
    }

    #[test]
    fn overflow_test() {
        #![allow(arithmetic_overflow)]
        let a = 125_i8 * 64_i8;
        let b = 121_i8 * 121_i8;
        dbg!(a, b);
        assert!(false);
    }

    #[test]
    fn readme_test() {
        // all rationals are automatically reduced when created, so equality works as following:
        let one_half = Rational::new(1, 2);
        let two_quarters = Rational::new(2, 4);
        assert_eq!(one_half, two_quarters);

        // you can make more complicated rationals:
        let one_half_over_one_quarter = Rational::new(Rational::new(1, 2), Rational::new(1, 4)); // (1/2)/(1/4)
        assert_eq!(one_half_over_one_quarter, Rational::new(2, 1));

        // mathematical ops are implemented:
        let sum = Rational::new(1, 9) + Rational::new(5, 4);
        assert_eq!(sum, Rational::new(49, 36));

        // can get the inverse of a rational:
        let orig = Rational::new(80, 20);
        let inverse = orig.inverse();
        assert_eq!(inverse, Rational::new(20, 80));
        assert_eq!(inverse, Rational::new(1, orig));
    }

    #[test]
    fn fuzz_test() {
        for _ in 0..500_000 {
            let (a, b) = (random_rat(), random_rat());
            assert_eq!(
                a.partial_cmp(&b),
                a.decimal_value().partial_cmp(&b.decimal_value())
            );
        }
    }

    fn random_rat() -> Rational {
        Rational::new(rand::random::<i128>(), rand::random::<i128>())
    }
}<|MERGE_RESOLUTION|>--- conflicted
+++ resolved
@@ -292,7 +292,6 @@
 
 impl Ord for Rational {
     fn cmp(&self, other: &Self) -> std::cmp::Ordering {
-<<<<<<< HEAD
         let num1 = self.numerator.checked_mul(other.denominator);
         let num2 = self.denominator.checked_mul(other.numerator);
         match (num1, num2) {
@@ -301,24 +300,6 @@
                 .decimal_value()
                 .partial_cmp(&other.decimal_value())
                 .unwrap(),
-=======
-        match (self.numerator.is_negative(), other.numerator.is_negative()) {
-            (true, true) => {
-                // both are negative
-                let num1 = self.numerator * other.denominator;
-                let num2 = self.denominator * other.numerator;
-                num1.cmp(&num2)
-            }
-            (true, false) => std::cmp::Ordering::Less,
-            (false, true) => std::cmp::Ordering::Greater,
-            (false, false) => {
-                // both are positive
-                let overflow = self.numerator.wrapping_mul(other.denominator);
-                let num1 = self.numerator * other.denominator;
-                let num2 = self.denominator * other.numerator;
-                num1.cmp(&num2)
-            }
->>>>>>> f999d365
         }
     }
 }
@@ -339,10 +320,7 @@
 mod tests {
     use super::*;
     use crate::extras::*;
-<<<<<<< HEAD
     use rand;
-=======
->>>>>>> f999d365
     use std::collections::HashMap;
 
     #[test]
